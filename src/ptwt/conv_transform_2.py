--- conflicted
+++ resolved
@@ -67,12 +67,7 @@
     """Non seperated two dimensional wavelet transform.
 
     Args:
-<<<<<<< HEAD
-        data (torch.Tensor): The input data tensor of shape
-            [batch_size, height, width].
-=======
         data (torch.Tensor): The input data tensor with up to three dimensions.
->>>>>>> cd940229
             2d inputs are interpreted as [height, width],
             3d inputs are interpreted as [batch_size, height, width].
         wavelet (Wavelet or str): A pywt wavelet compatible object or
